--- conflicted
+++ resolved
@@ -7,10 +7,6 @@
 ENV UV_COMPILE_BYTECODE=1
 ENV UV_PROJECT_ENVIRONMENT=/usr/local
 
-<<<<<<< HEAD
-RUN python -m pip install -U uv
-RUN uv pip install --system -r requirements.txt
-=======
 # Copy from the cache instead of linking since it's a mounted volume
 ENV UV_LINK_MODE=copy
 
@@ -24,5 +20,4 @@
 # Installing separately from its dependencies allows optimal layer caching
 ADD . /opt/dagster/app
 RUN --mount=type=cache,target=/root/.cache/uv \
-    uv sync --frozen --no-dev
->>>>>>> 8c5909e1
+    uv sync --frozen --no-dev