
from dagster import (
    Definitions,
    load_assets_from_modules,
    load_assets_from_package_module,
    multiprocess_executor,
)

from hooli_data_eng.assets import forecasting, raw_data, marketing, dbt_assets, amp_test
from hooli_data_eng.assets.dbt_assets import dbt_slim_ci_job
from hooli_data_eng.assets.marketing import check_avg_orders
from hooli_data_eng.assets.raw_data import check_users
from hooli_data_eng.jobs import analytics_job, predict_job
from hooli_data_eng.resources import get_env, resource_def
from hooli_data_eng.schedules import analytics_schedule
from hooli_data_eng.sensors import orders_sensor
from hooli_data_eng.sensors.watch_s3 import watch_s3_sensor
from hooli_data_eng.assets.marketing import avg_orders_freshness_check, min_order_freshness_check, min_order_freshness_check_sensor, check_avg_orders, avg_orders_freshness_check_schedule

# ---------------------------------------------------
# Assets

# Dagster assets specify what outputs we care about and
# the logical code needed to create them

# Our first set of assets represent raw data, and the asset
# definitions can be seen in /assets/raw_data/__init__.py
#
# These raw datasets will be used by dbt as dbt sources
# which can be found in dbt_project/models/sources.yml
raw_data_assets = load_assets_from_package_module(
    raw_data, group_name="RAW_DATA", key_prefix=["RAW_DATA"]
)

# Our second set of assets represent dbt models
# these models are defined in the dbt_project
# folder
#
# The dbt file dbt_project/config/profiles.yaml
# specifies what databases to targets, and locally will
# execute against a DuckDB

dbt_assets = load_assets_from_modules([dbt_assets])

# Our final set of assets represent Python code that
# should run after dbt. These assets are defined in
# assets/forecasting/__init__.py
forecasting_assets = load_assets_from_package_module(
    forecasting, group_name="FORECASTING"
)

marketing_assets = load_assets_from_package_module(marketing, group_name="MARKETING")

amp_assets = load_assets_from_package_module(amp_test, group_name="AMP_TEST")
# ---------------------------------------------------
# Definitions

# Definitions are the collection of assets, jobs, schedules, resources, and sensors
# used with a project. Dagster Cloud deployments can contain mulitple projects.

defs = Definitions(
    executor=multiprocess_executor.configured(
        {"max_concurrent": 3}
    ),  
<<<<<<< HEAD
    assets=[*dbt_assets, *raw_data_assets, *forecasting_assets, *marketing_assets, *amp_assets],
    asset_checks=[check_users, check_avg_orders],
=======
    assets=[*dbt_assets, *raw_data_assets, *forecasting_assets, *marketing_assets],
    asset_checks=[check_users, check_avg_orders, avg_orders_freshness_check, min_order_freshness_check],
>>>>>>> 21f16ccc
    resources=resource_def[get_env()],
    schedules=[analytics_schedule, avg_orders_freshness_check_schedule],
    sensors=[
       orders_sensor,   
       watch_s3_sensor,
#       asset_delay_alert_sensor,
       min_order_freshness_check_sensor
    ],
    jobs=[analytics_job, predict_job, dbt_slim_ci_job],
)<|MERGE_RESOLUTION|>--- conflicted
+++ resolved
@@ -62,13 +62,8 @@
     executor=multiprocess_executor.configured(
         {"max_concurrent": 3}
     ),  
-<<<<<<< HEAD
     assets=[*dbt_assets, *raw_data_assets, *forecasting_assets, *marketing_assets, *amp_assets],
-    asset_checks=[check_users, check_avg_orders],
-=======
-    assets=[*dbt_assets, *raw_data_assets, *forecasting_assets, *marketing_assets],
     asset_checks=[check_users, check_avg_orders, avg_orders_freshness_check, min_order_freshness_check],
->>>>>>> 21f16ccc
     resources=resource_def[get_env()],
     schedules=[analytics_schedule, avg_orders_freshness_check_schedule],
     sensors=[
