--- conflicted
+++ resolved
@@ -133,10 +133,7 @@
 
 @dbt_assets(
     manifest=DBT_MANIFEST,
-<<<<<<< HEAD
-=======
     project=dbt_project,
->>>>>>> c6db99e8
     select="orders_cleaned users_cleaned orders_augmented location_stats",
     partitions_def=daily_partitions,
     dagster_dbt_translator=CustomDagsterDbtTranslator(
