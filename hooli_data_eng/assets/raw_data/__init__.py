from datetime import timedelta

from dagster import (
    asset,
    asset_check,
    AssetCheckSeverity,
    AssetCheckResult,
    AssetKey,
    BackfillPolicy,
    Backoff,
    build_column_schema_change_checks,
    Backoff,
    DailyPartitionsDefinition,
    Jitter,
    MetadataValue,
    RetryPolicy,
)
import pandas as pd

from hooli_data_eng.resources.api import RawDataAPI
from hooli_data_eng.utils.kind_helpers import get_kind


# dynamically determine storage_kind based on environment
storage_kind = get_kind()


daily_partitions = DailyPartitionsDefinition(
    start_date="2023-05-25"
)


def _daily_partition_seq(start, end):
    start = pd.to_datetime(start)
    end = pd.to_datetime(end)
    daily_diffs = int((end - start) / timedelta(hours=24))
    
    return [str(start + timedelta(hours=i)) for i in range(daily_diffs)]


@asset(
    partitions_def=daily_partitions,
    metadata={"partition_expr": "created_at"},
    backfill_policy=BackfillPolicy.single_run(),
    kinds={"api", storage_kind},
)
def users(context, api: RawDataAPI) -> pd.DataFrame:
    """A table containing all users data"""
    # during a backfill the partition range will span multiple hours
    # during a single run the partition range will be for a single hour
    first_partition, last_partition = context.asset_partitions_time_window_for_output()
    partition_seq = _daily_partition_seq(first_partition, last_partition)
    all_users = []
    for partition in partition_seq:
        resp = api.get_users(partition)
        users = pd.read_json(resp.json())
        all_users.append(users)


    return pd.concat(all_users)

@asset_check(
        asset=AssetKey(["RAW_DATA", "users"]),
        description="check that users are from expected companies",
)
def check_users(context, users: pd.DataFrame):
    observed_companies = set(pd.unique(users['company']))
    expected_companies = {"ShopMart", "SportTime", "FamilyLtd", "DiscountStore"}

    return AssetCheckResult(
        passed=  (set(observed_companies) == expected_companies),
        metadata={"result": MetadataValue.md(
            f"""
                Observed the following unexpected companies: 
                {list(observed_companies - expected_companies)}
            """
        )},
        severity=AssetCheckSeverity.WARN
    )

@asset(
    partitions_def=daily_partitions,
    metadata={"partition_expr": "DT"},
    retry_policy=RetryPolicy(
        max_retries=3, 
        delay=1, 
        backoff=Backoff.LINEAR,
        jitter=Jitter.FULL
    ),
    backfill_policy=BackfillPolicy.single_run(),
<<<<<<< HEAD
    code_version="1",
    tags={**StorageKindTagSet(storage_kind=storage_kind)},
=======
    kinds={"api", storage_kind},
>>>>>>> 8c5909e1
)
def orders(context, api: RawDataAPI) -> pd.DataFrame:
    """A table containing all orders that have been placed"""
    first_partition, last_partition = context.asset_partitions_time_window_for_output()
    partition_seq = _daily_partition_seq(first_partition, last_partition)
    all_orders = []
    for partition in partition_seq:
        resp = api.get_orders(partition)
        users = pd.read_json(resp.json())
        all_orders.append(users)
    
    all_orders_df = pd.concat(all_orders)
    all_orders_df['dt'] = pd.to_datetime(all_orders_df['dt'], unit = "ms")
    return all_orders_df

raw_data_schema_checks = build_column_schema_change_checks(assets=[
    AssetKey(["RAW_DATA", "orders"]),
    AssetKey(["RAW_DATA", "users"]),
])<|MERGE_RESOLUTION|>--- conflicted
+++ resolved
@@ -88,12 +88,7 @@
         jitter=Jitter.FULL
     ),
     backfill_policy=BackfillPolicy.single_run(),
-<<<<<<< HEAD
-    code_version="1",
-    tags={**StorageKindTagSet(storage_kind=storage_kind)},
-=======
     kinds={"api", storage_kind},
->>>>>>> 8c5909e1
 )
 def orders(context, api: RawDataAPI) -> pd.DataFrame:
     """A table containing all orders that have been placed"""
