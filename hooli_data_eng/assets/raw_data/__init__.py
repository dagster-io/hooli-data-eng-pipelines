from datetime import timedelta

from dagster import (
    asset,
    asset_check,
    AssetCheckSeverity,
    AssetCheckResult,
    AssetKey,
    BackfillPolicy,
    Backoff,
    build_column_schema_change_checks,
    Backoff,
    DailyPartitionsDefinition,
    Jitter,
    MetadataValue,
    RetryPolicy,
)
from dagster._core.definitions.tags import StorageKindTagSet
import pandas as pd

from hooli_data_eng.resources.api import RawDataAPI
from hooli_data_eng.utils.config_utils import get_storage_kind


# dynamically determine storage_kind based on environment
storage_kind = get_storage_kind()


daily_partitions = DailyPartitionsDefinition(
    start_date="2023-05-25"
)


def _daily_partition_seq(start, end):
    start = pd.to_datetime(start)
    end = pd.to_datetime(end)
    daily_diffs = int((end - start) / timedelta(hours=24))
    
    return [str(start + timedelta(hours=i)) for i in range(daily_diffs)]


@asset(
    compute_kind="api",
    partitions_def=daily_partitions,
    metadata={"partition_expr": "created_at"},
    backfill_policy=BackfillPolicy.single_run(),
    tags={"core_kpis":"",
          **StorageKindTagSet(storage_kind=storage_kind)},
)
def users(context, api: RawDataAPI) -> pd.DataFrame:
    """A table containing all users data"""
    # during a backfill the partition range will span multiple hours
    # during a single run the partition range will be for a single hour
    first_partition, last_partition = context.asset_partitions_time_window_for_output()
    partition_seq = _daily_partition_seq(first_partition, last_partition)
    all_users = []
    for partition in partition_seq:
        resp = api.get_users(partition)
        users = pd.read_json(resp.json())
        all_users.append(users)


    return pd.concat(all_users)

@asset_check(
        asset=AssetKey(["RAW_DATA", "users"]),
        description="check that users are from expected companies",
)
def check_users(context, users: pd.DataFrame):
    observed_companies = set(pd.unique(users['company']))
    expected_companies = {"ShopMart", "SportTime", "FamilyLtd", "DiscountStore"}

    return AssetCheckResult(
        passed=  (set(observed_companies) == expected_companies),
        metadata={"result": MetadataValue.md(
            f"""
                Observed the following unexpected companies: 
                {list(observed_companies - expected_companies)}
            """
        )},
        severity=AssetCheckSeverity.WARN
    )

@asset(
    compute_kind="api",
    partitions_def=daily_partitions,
    metadata={"partition_expr": "DT"},
    retry_policy=RetryPolicy(
        max_retries=3, 
        delay=1, 
        backoff=Backoff.LINEAR,
        jitter=Jitter.FULL
    ),
    backfill_policy=BackfillPolicy.single_run(),
<<<<<<< HEAD
    code_version="1"
=======
    tags={**StorageKindTagSet(storage_kind=storage_kind)},
>>>>>>> 1140b98f
)
def orders(context, api: RawDataAPI) -> pd.DataFrame:
    """A table containing all orders that have been placed"""
    first_partition, last_partition = context.asset_partitions_time_window_for_output()
    partition_seq = _daily_partition_seq(first_partition, last_partition)
    all_orders = []
    for partition in partition_seq:
        resp = api.get_orders(partition)
        users = pd.read_json(resp.json())
        all_orders.append(users)
    
    all_orders_df = pd.concat(all_orders)
    all_orders_df['dt'] = pd.to_datetime(all_orders_df['dt'], unit = "ms")
    return all_orders_df

raw_data_schema_checks = build_column_schema_change_checks(assets=[
    AssetKey(["RAW_DATA", "orders"]),
    AssetKey(["RAW_DATA", "users"]),
])<|MERGE_RESOLUTION|>--- conflicted
+++ resolved
@@ -92,11 +92,8 @@
         jitter=Jitter.FULL
     ),
     backfill_policy=BackfillPolicy.single_run(),
-<<<<<<< HEAD
     code_version="1"
-=======
     tags={**StorageKindTagSet(storage_kind=storage_kind)},
->>>>>>> 1140b98f
 )
 def orders(context, api: RawDataAPI) -> pd.DataFrame:
     """A table containing all orders that have been placed"""
