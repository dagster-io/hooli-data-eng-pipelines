--- conflicted
+++ resolved
@@ -78,13 +78,8 @@
       - name: Prepare dbt project
         if: steps.prerun.outputs.result != 'skip'
         run: |
-<<<<<<< HEAD
-          pip install pip --upgrade;
-          pip install dagster-dbt dagster-cloud dbt-core dbt-duckdb dbt-snowflake grpcio-health-checking==1.64.3 --upgrade --upgrade-strategy eager;
-=======
           python -m pip install pip --upgrade;
           pip install dagster-dbt dagster-cloud dbt-core dbt-duckdb dbt-snowflake --upgrade --upgrade-strategy eager;
->>>>>>> 7cafaba9
           make deps
           dagster-dbt project prepare-and-package --file hooli_data_eng/project.py
           dagster-cloud ci dagster-dbt project manage-state --file hooli_data_eng/project.py --source-deployment data-eng-prod
