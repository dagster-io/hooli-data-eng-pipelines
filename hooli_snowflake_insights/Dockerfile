# Use a Python image with uv pre-installed
FROM ghcr.io/astral-sh/uv:python3.12-bookworm-slim

WORKDIR /opt/dagster/app

# Enable bytecode compilation
ENV UV_COMPILE_BYTECODE=1
ENV UV_PROJECT_ENVIRONMENT=/usr/local

# Copy from the cache instead of linking since it's a mounted volume
ENV UV_LINK_MODE=copy


<<<<<<< HEAD
RUN python -m pip install -U uv
RUN uv pip install --system -r requirements.txt
=======
RUN apt-get update && apt-get install -y git


# Install the project's dependencies using the lockfile and settings
RUN --mount=type=cache,target=/root/.cache/uv \
    --mount=type=bind,source=uv.lock,target=uv.lock \
    --mount=type=bind,source=pyproject.toml,target=pyproject.toml \
    uv sync --frozen --no-install-project --no-dev

# Then, add the rest of the project source code and install it
# Installing separately from its dependencies allows optimal layer caching
ADD . /opt/dagster/app
RUN --mount=type=cache,target=/root/.cache/uv \
    uv sync --frozen --no-dev
>>>>>>> 8c5909e1
<|MERGE_RESOLUTION|>--- conflicted
+++ resolved
@@ -11,10 +11,6 @@
 ENV UV_LINK_MODE=copy
 
 
-<<<<<<< HEAD
-RUN python -m pip install -U uv
-RUN uv pip install --system -r requirements.txt
-=======
 RUN apt-get update && apt-get install -y git
 
 
@@ -28,5 +24,4 @@
 # Installing separately from its dependencies allows optimal layer caching
 ADD . /opt/dagster/app
 RUN --mount=type=cache,target=/root/.cache/uv \
-    uv sync --frozen --no-dev
->>>>>>> 8c5909e1
+    uv sync --frozen --no-dev